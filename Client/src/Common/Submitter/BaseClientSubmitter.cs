--- conflicted
+++ resolved
@@ -556,38 +556,6 @@
                            2000,
                            retry =>
                            {
-<<<<<<< HEAD
-                             case AvailabilityReply.TypeOneofCase.None:
-                               throw new Exception("Issue with Server !");
-                             case AvailabilityReply.TypeOneofCase.Ok:
-                               break;
-                             case AvailabilityReply.TypeOneofCase.Error:
-                               throw new
-                                 ClientResultsException($"Result in Error - {resultId}\nMessage :\n{string.Join("Inner message:\n", availabilityReply.Error.Errors)}",
-                                                        resultId);
-                             case AvailabilityReply.TypeOneofCase.NotCompletedTask:
-                               throw new DataException($"Result {resultId} was not yet completed");
-                             default:
-                               throw new ArgumentOutOfRangeException();
-                           }
-                         },
-                         true,
-                         Logger,
-                         typeof(IOException),
-                         typeof(RpcException));
-
-    var res = Retry.WhileException(5,
-                                   200,
-                                   retry => TryGetResultAsync(resultRequest,
-                                                              cancellationToken)
-                                     .Result,
-                                   true,
-                                   Logger,
-                                   typeof(IOException),
-                                   typeof(RpcException));
-
-    if (res != null)
-=======
                              using var channel          = ChannelPool.GetChannel();
                              var       submitterService = new Api.gRPC.V1.Submitter.Submitter.SubmitterClient(channel);
 
@@ -628,7 +596,6 @@
                                   typeof(RpcException))!;
     }
     catch (Exception ex)
->>>>>>> 280fbae5
     {
       throw new ClientResultsException($"Cannot retrieve result for task : {taskId}",
                                        ex,
