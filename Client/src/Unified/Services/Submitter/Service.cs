--- conflicted
+++ resolved
@@ -151,7 +151,6 @@
                                   {
                                     var maxRetries = groupBlockRequest.First()
                                                                       .MaxRetries;
-<<<<<<< HEAD
                                     //Generate resultId
                                     var results_ids = SessionService.CreateResultsMetadata(groupBlockRequest.Select(_ => Guid.NewGuid()
                                                                                                                              .ToString()))
@@ -159,14 +158,11 @@
 
                                     foreach (var (request, index) in groupBlockRequest.Select((r,
                                                                                                i) => (r, i)))
-=======
-                                    var currentBackoff = properties.RetryInitialBackoff;
-                                    for (var retry = 0; retry < maxRetries; retry++)
->>>>>>> 46cc8150
                                     {
                                       request.ResultId = results_ids[index];
                                     }
 
+                                    var currentBackoff = properties.RetryInitialBackoff;
                                     for (var retry = 0; retry < maxRetries; retry++)
                                     {
                                       try
