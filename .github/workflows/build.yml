name: DeployTest

on:
  push:
    branches:
      - main
      - "[0-9]+.[0-9]+.x"
  pull_request:
    branches:
      - main
      - "[0-9]+.[0-9]+.x"
      

jobs:
  versionning:
    name: Versionning
    runs-on: ubuntu-latest
    outputs:
      version: ${{ steps.genver.outputs.version }}
      release: ${{ steps.genver.outputs.release }}
    steps:
    - name: Checkout
      uses: actions/checkout@v3
      with:
        ref: ${{ github.ref }}
        fetch-depth: 0

    - name: Generate Version
      id: genver
      run: |
        VERSION=$(docker run --rm -v $(pwd):/repo codacy/git-version /bin/git-version --folder=/repo --release-branch=${{ github.ref_name }}-pre --dev-branch=main)
        echo "version=$VERSION" >> $GITHUB_OUTPUT
        echo "VERSION : $VERSION"
        RELEASE=$(docker run --rm -v $(pwd):/repo codacy/git-version /bin/git-version --folder=/repo --release-branch=${{ github.ref_name }} --dev-branch=main)
        echo "release=$RELEASE" >> $GITHUB_OUTPUT
        echo "RELEASE : $RELEASE"
        echo "Version :" >> $GITHUB_STEP_SUMMARY
        echo "$VERSION" >> $GITHUB_STEP_SUMMARY
        echo "Release :" >> $GITHUB_STEP_SUMMARY
        echo "$RELEASE" >> $GITHUB_STEP_SUMMARY

  format:
    runs-on: ubuntu-latest
    timeout-minutes: 15
    steps:
    - name: Checkout
      uses: actions/checkout@v3
      with:
        ref: ${{ github.ref }}
        fetch-depth: 0
        submodules: true

    - name: Install ReSharper
      run: |
        dotnet tool install -g JetBrains.ReSharper.GlobalTools --version 2023.2.0

    - name: Restore
      run: |
        dotnet restore ArmoniK.Extensions.Csharp.sln

    - name: Reformat
      run: |
        jb cleanupcode --exclude="**.props" ArmoniK.Extensions.Csharp.sln

    - name: Check Diff
      id: check-diff
      run: |
        DIFF="$(git diff --name-only)"

        if [ -z "$DIFF" ]; then
          echo "OK: Format is clean"
        else
          echo "Error: Format was not clean"
          echo "List of files:"
          echo "$DIFF"
          git diff
          exit 1
        fi

    - name: Generate patch
      if: ${{ failure() && steps.check-diff.conclusion == 'failure' }}
      run: |
        git diff > patch-csharp.diff

    - uses: actions/upload-artifact@0b7f8abb1508181956e8e162db84b466c27e18ce # v3
      if: ${{ failure() && steps.check-diff.conclusion == 'failure' }}
      with:
        name: patch-csharp
        path: ./patch-csharp.diff

  buildProjects:
    runs-on: ubuntu-latest
    needs:
      - versionning
    env:
      GENVERSION: ${{ needs.versionning.outputs.version }}
    steps:
    - name: Checkout
      uses: actions/checkout@v3
      with:
        ref: ${{ github.ref }}
        submodules: true

    - name: Build the package
      run: |
        dotnet build ArmoniK.Extensions.Csharp.sln -c Release -p:Version=$GENVERSION

    - name: Pack the package VERSION
      run: |
        dotnet pack ArmoniK.Extensions.Csharp.sln -c Release -o /tmp/packages -p:Version=$GENVERSION
        
    - name: Push the package
      run: |
        find /tmp/packages -name 'ArmoniK*.nupkg' ! -name '*test*.nupkg' -exec dotnet nuget push {} -k ${{ secrets.NUGET_API_KEY }} --source https://api.nuget.org/v3/index.json --skip-duplicate --no-symbols \;

  buildWorkerEnd2End:
    runs-on: ubuntu-latest
    needs:
      - versionning
    env:
      VERSION: ${{ needs.versionning.outputs.version }}
    steps:
    - name: Checkout
      uses: actions/checkout@v3
      with:
        ref: ${{ github.ref }}
        submodules: true

    - name: login
      run: |
        echo ${{ secrets.DOCKER_HUB_TOKEN }} | docker login -u ${{ secrets.DOCKER_HUB_LOGIN }} --password-stdin

    - name: build
      run: |
        docker build -t dockerhubaneo/armonik_worker_dll:$VERSION -f Worker/src/DLLWorker/Dockerfile .

    - name: push
      run: |
        docker push dockerhubaneo/armonik_worker_dll:$VERSION

  buildImagesCross:
    runs-on: ubuntu-latest
    needs:
      - versionning
      - buildWorkerEnd2End
    env:
      VERSION: ${{ needs.versionning.outputs.version }}
    steps:
    - name: Checkout
      uses: actions/checkout@v3
      with:
        ref: ${{ github.ref }}

    - name: Set up QEMU
      uses: docker/setup-qemu-action@v2

    - name: Set up Docker Buildx
      id: buildx
      uses: docker/setup-buildx-action@v2

    - name: login
      uses: docker/login-action@v2
      with:
        username: ${{ secrets.DOCKER_HUB_LOGIN }}
        password: ${{ secrets.DOCKER_HUB_TOKEN }}

    - name: platforms
      run: echo ${{ steps.buildx.outputs.platforms }}

    - name: Build and push
      uses: docker/build-push-action@3b5e8027fcad23fda98b2e3ac259d8d67585f671 # v4
      with:
        file: Worker/src/DLLWorker/Dockerfile
        context: .
        platforms: linux/arm64
        push: true
        tags: |
            dockerhubaneo/armonik_worker_dll:${{ needs.versionning.outputs.version }}-arm

    - name: Create multi-arch manifest
      run: docker buildx imagetools create dockerhubaneo/armonik_worker_dll:${VERSION} --tag dockerhubaneo/armonik_worker_dll:${VERSION} --append dockerhubaneo/armonik_worker_dll:${VERSION}-arm

  testEndToEnd:
    needs:
      - versionning
      - buildProjects
      - buildWorkerEnd2End
    strategy:
      fail-fast: false
      matrix:
        tls: [true, false]
        mtls: [true, false]
        sslvalidation : [enable, disable]
        useca : [true, false]
        exclude: 
          - sslvalidation : enable
            tls : false
          - tls: false
            mtls: true
          - useca: true 
            sslvalidation : disable
    name: "End2End tls:${{ matrix.tls }} mtls:${{ matrix.mtls }} val:${{ matrix.sslvalidation }} ca:${{ matrix.useca }}"
    runs-on: ubuntu-latest
    steps:
      - name: Checkout
        uses: actions/checkout@v3
        with:
          ref: ${{ github.ref }}

      - name: Install Dependencies
        uses: aneoconsulting/ArmoniK.Action.Deploy/dependencies@main
        with:
           docker: true
           terraform: true
           k3s: true
           aws: true

      - name: Checkout Infra
        uses: actions/checkout@v3
        with:
          repository: aneoconsulting/ArmoniK
          path: infra

      - id: deploy
        name: Deploy
        uses: aneoconsulting/ArmoniK.Action.Deploy/deploy@main
        with:
          working-directory: ${{ github.workspace }}/infra
          type: localhost
          tls: ${{ matrix.tls }}
          mtls: ${{ matrix.mtls }}
          ext-csharp-version: ${{ needs.versionning.outputs.version }}
<<<<<<< HEAD
          core-version: 0.14.3
=======
          core-version: 0.15.0
>>>>>>> 280fbae5

      - name: Setup hosts file
        run : echo -e "$(kubectl get svc ingress -n armonik -o jsonpath={.status.loadBalancer.ingress[0].ip})\tarmonik.local" | sudo tee -a /etc/hosts

      - name: Add CA to store
        if: ${{ (matrix.sslvalidation == 'enable') && (matrix.useca == false) }}
        run: |
         sudo apt install ca-certificates
         sudo mkdir -p /usr/local/share/ca-certificates/
         sudo cp ${{ steps.deploy.outputs.generated-folder }}/certificates/ingress/ca.crt /usr/local/share/ca-certificates/ca.crt
         sudo update-ca-certificates

      - name: Build and deploy EndToEnd.Tests
        timeout-minutes: 15
        run: |
         cd Tests
         mkdir -p ${HOME}/data
         bash -x ./endToEndTests.sh -b -d
         cd -
      
      - name: Run tests
        timeout-minutes: 18
        run: |
         set -ex
         kubectl get svc -n armonik -o wide
         export CPPort=$(kubectl get svc ingress -n armonik -o custom-columns="PORT:.spec.ports[1].port" --no-headers=true)
         if [ "${{ matrix.tls }}" = "true" ]; then
          export Grpc__Endpoint=https://armonik.local:$CPPort
         else
          export Grpc__Endpoint=http://armonik.local:$CPPort
         fi
         export Grpc__SSLValidation=${{ matrix.sslvalidation }}
         if [ "${{ matrix.useca }}" = "true" ]; then
          export Grpc__CaCert="${{ steps.deploy.outputs.generated-folder }}/certificates/ingress/ca.crt"
         fi
         if [ "${{ matrix.mtls }}" = "true" ]; then
          export Grpc__ClientP12="${{ steps.deploy.outputs.generated-folder }}/certificates/ingress/client.submitter.p12"
         fi
         dotnet test --runtime linux-x64 -f net6.0 --logger "trx;LogFileName=test-results.trx"
         
      - name: Test Report
        uses: dorny/test-reporter@v1
        if: success() || failure()
        with:
          name: "IntegrationTests tls:${{ matrix.tls }} mtls:${{ matrix.mtls }} val:${{ matrix.sslvalidation }} ca:${{ matrix.useca }}"
          path: ./Tests/ArmoniK.EndToEndTests/ArmoniK.EndToEndTests.Client/TestResults/test-results.trx
          reporter: dotnet-trx
<<<<<<< HEAD
=======
          
      - name: Show logs
        if: always()
        env:
          AWS_ACCESS_KEY_ID: ${{ secrets.AWS_ACCESS_KEY_ID }}
          AWS_SECRET_ACCESS_KEY: ${{ secrets.AWS_SECRET_ACCESS_KEY }}
          AWS_DEFAULT_REGION: us-east-1
          AWS_DEFAULT_OUTPUT: json
        run: |
          set -e
          cd infra
          mkdir -p end2end/infra/generated \
            end2end/infra/tfstates \
            end2end/app  
          if [ -e infrastructure/quick-deploy/localhost/all-in-one/generated/armonik-output.json ] ; then
           cp infrastructure/quick-deploy/localhost/all-in-one/generated/armonik-output.json end2end/infra/generated
          fi
          cp infrastructure/quick-deploy/localhost/all-in-one/generated/terraform.tfstate end2end/infra/tfstates
          sudo cp -rL /var/log/pods/armonik_* end2end/app
          sudo chown $USER -R end2end
          tar -czf end2end-${{ matrix.tls }}-${{ matrix.mtls }}-${{ matrix.sslvalidation }}-${{ matrix.useca }}.tar.gz end2end
          aws s3 cp end2end-${{ matrix.tls }}-${{ matrix.mtls }}-${{ matrix.sslvalidation }}-${{ matrix.useca }}.tar.gz s3://${{ secrets.AWS_LOG_BUCKET_NAME }}/extcsharp-pipeline/${{ github.run_number }}/${{ github.run_attempt }}/end2end-${{ matrix.tls }}-${{ matrix.mtls }}-${{ matrix.sslvalidation }}-${{ matrix.useca }}.tar.gz

      - name: 'Upload Artifact'
        uses: actions/upload-artifact@v3
        with:
          name: end2end-${{ matrix.tls }}-${{ matrix.mtls }}-${{ matrix.sslvalidation }}-${{ matrix.useca }}.tar.gz
          path: end2end-${{ matrix.tls }}-${{ matrix.mtls }}-${{ matrix.sslvalidation }}-${{ matrix.useca }}.tar.gz
          retention-days: 2
    
      - name: Destroy deployment
        if: success() || failure()
        uses: aneoconsulting/ArmoniK.Action.Deploy/destroy@main
        with:
          working-directory: ${{ github.workspace }}/infra
          type: localhost
>>>>>>> 280fbae5


  test-container:
    runs-on: ubuntu-latest
    needs:
      - versionning
      - buildWorkerEnd2End
    env:
      VERSION: ${{ needs.versionning.outputs.version }}
    steps:
      - name: Checkout
        uses: actions/checkout@v3
        with:
          ref: ${{ github.ref }}

      - name: Install Dependencies
        uses: aneoconsulting/ArmoniK.Action.Deploy/dependencies@main
        with:
           docker: true
           terraform: true
           k3s: true
           aws: true

      - name: Checkout Infra
        uses: actions/checkout@v3
        with:
          repository: aneoconsulting/ArmoniK
          path: infra

      - name: Build Docker image
        run: |
          docker build -t test_image:latest --build-arg WORKER_DLL_IMAGE=dockerhubaneo/armonik_worker_dll:$VERSION -f Tests/ArmoniK.EndToEndTests/ArmoniK.EndToEndTests.Worker/Dockerfile .

      - name: Change version
        run: |
            cp tools/parameters.tfvars ${{ github.workspace }}/infra/infrastructure/quick-deploy/localhost/all-in-one/parameters.tfvars
            cat ${{ github.workspace }}/infra/versions.tfvars.json | jq --arg version "${{ needs.versionning.outputs.version }}" '.armonik_versions.extcsharp=$version | .armonik_images.extcsharp=["test_image"]' > .versions.tfvars.json
            mv .versions.tfvars.json ${{ github.workspace }}/infra/versions.tfvars.json

      - id: deploy
        name: Deploy
        uses: aneoconsulting/ArmoniK.Action.Deploy/deploy@main
        with:
          working-directory: ${{ github.workspace }}/infra
          type: localhost
          ext-csharp-version: ${{ needs.versionning.outputs.version }}
          core-version: 0.15.0

      - name: Run Test
        run: |
          cd Tests
          bash -x ./endToEndTests.sh

  canMerge:
    needs: 
      - testEndToEnd
      - format
    runs-on: ubuntu-latest
    steps:
      - name: Echo OK
        run: echo OK<|MERGE_RESOLUTION|>--- conflicted
+++ resolved
@@ -230,11 +230,7 @@
           tls: ${{ matrix.tls }}
           mtls: ${{ matrix.mtls }}
           ext-csharp-version: ${{ needs.versionning.outputs.version }}
-<<<<<<< HEAD
-          core-version: 0.14.3
-=======
           core-version: 0.15.0
->>>>>>> 280fbae5
 
       - name: Setup hosts file
         run : echo -e "$(kubectl get svc ingress -n armonik -o jsonpath={.status.loadBalancer.ingress[0].ip})\tarmonik.local" | sudo tee -a /etc/hosts
@@ -282,8 +278,6 @@
           name: "IntegrationTests tls:${{ matrix.tls }} mtls:${{ matrix.mtls }} val:${{ matrix.sslvalidation }} ca:${{ matrix.useca }}"
           path: ./Tests/ArmoniK.EndToEndTests/ArmoniK.EndToEndTests.Client/TestResults/test-results.trx
           reporter: dotnet-trx
-<<<<<<< HEAD
-=======
           
       - name: Show logs
         if: always()
@@ -313,14 +307,6 @@
           name: end2end-${{ matrix.tls }}-${{ matrix.mtls }}-${{ matrix.sslvalidation }}-${{ matrix.useca }}.tar.gz
           path: end2end-${{ matrix.tls }}-${{ matrix.mtls }}-${{ matrix.sslvalidation }}-${{ matrix.useca }}.tar.gz
           retention-days: 2
-    
-      - name: Destroy deployment
-        if: success() || failure()
-        uses: aneoconsulting/ArmoniK.Action.Deploy/destroy@main
-        with:
-          working-directory: ${{ github.workspace }}/infra
-          type: localhost
->>>>>>> 280fbae5
 
 
   test-container:
