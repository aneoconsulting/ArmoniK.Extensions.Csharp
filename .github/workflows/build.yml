name: DeployTest

on:
  push:
    branches:
      - main
  pull_request:
    branches:
      - main

jobs:
  versionning:
    name: Versionning
    runs-on: ubuntu-latest
    outputs:
      version: ${{ steps.genver.outputs.version }}
      release: ${{ steps.genver.outputs.release }}
    steps:
    - name: Checkout
      uses: actions/checkout@v3
      with:
        ref: ${{ github.ref }}
        fetch-depth: 0

    - name: Generate Version
      id: genver
      run: |
        VERSION=$(docker run --rm -v $(pwd):/repo codacy/git-version /bin/git-version --folder=/repo --release-branch=${{ github.ref_name }}-pre --dev-branch=main)
        echo "version=$VERSION" >> $GITHUB_OUTPUT
        echo "VERSION : $VERSION"
        RELEASE=$(docker run --rm -v $(pwd):/repo codacy/git-version /bin/git-version --folder=/repo --release-branch=${{ github.ref_name }} --dev-branch=main)
        echo "release=$RELEASE" >> $GITHUB_OUTPUT
        echo "RELEASE : $RELEASE"
        echo "Version :" >> $GITHUB_STEP_SUMMARY
        echo "$VERSION" >> $GITHUB_STEP_SUMMARY
        echo "Release :" >> $GITHUB_STEP_SUMMARY
        echo "$RELEASE" >> $GITHUB_STEP_SUMMARY

  format:
    runs-on: ubuntu-latest
    timeout-minutes: 15
    steps:
    - name: Checkout
      uses: actions/checkout@v3
      with:
        ref: ${{ github.ref }}
        fetch-depth: 0
        submodules: true

    - name: Install ReSharper
      run: |
        dotnet tool install -g JetBrains.ReSharper.GlobalTools --version 2023.2.0

    - name: Restore
      run: |
        dotnet restore ArmoniK.Extensions.Csharp.sln

    - name: Reformat
      run: |
        jb cleanupcode --exclude="**.props" ArmoniK.Extensions.Csharp.sln

    - name: Check Diff
      id: check-diff
      run: |
        DIFF="$(git diff --name-only)"

        if [ -z "$DIFF" ]; then
          echo "OK: Format is clean"
        else
          echo "Error: Format was not clean"
          echo "List of files:"
          echo "$DIFF"
          git diff
          exit 1
        fi

    - name: Generate patch
      if: ${{ failure() && steps.check-diff.conclusion == 'failure' }}
      run: |
        git diff > patch-csharp.diff

    - uses: actions/upload-artifact@0b7f8abb1508181956e8e162db84b466c27e18ce # v3
      if: ${{ failure() && steps.check-diff.conclusion == 'failure' }}
      with:
        name: patch-csharp
        path: ./patch-csharp.diff

  buildProjects:
    runs-on: ubuntu-latest
    needs:
      - versionning
    env:
      GENVERSION: ${{ needs.versionning.outputs.version }}
    steps:
    - name: Checkout
      uses: actions/checkout@v3
      with:
        ref: ${{ github.ref }}
        submodules: true

    - name: Build the package
      run: |
        dotnet build ArmoniK.Extensions.Csharp.sln -c Release -p:Version=$GENVERSION -p:RunAnalyzers=false -p:WarningLevel=0

    - name: Pack the package VERSION
      run: |
        dotnet pack ArmoniK.Extensions.Csharp.sln -c Release -o /tmp/packages -p:Version=$GENVERSION
        
    - name: Push the package
      run: |
        find /tmp/packages -name 'ArmoniK*.nupkg' ! -name '*test*.nupkg' -exec dotnet nuget push {} -k ${{ secrets.NUGET_API_KEY }} --source https://api.nuget.org/v3/index.json --skip-duplicate --no-symbols \;

  buildWorkerEnd2End:
    runs-on: ubuntu-latest
    needs:
      - versionning
    env:
      VERSION: ${{ needs.versionning.outputs.version }}
    steps:
    - name: Checkout
      uses: actions/checkout@v3
      with:
        ref: ${{ github.ref }}
        submodules: true

    - name: login
      run: |
        echo ${{ secrets.DOCKER_HUB_TOKEN }} | docker login -u ${{ secrets.DOCKER_HUB_LOGIN }} --password-stdin

    - name: build
      run: |
        docker build -t dockerhubaneo/armonik_worker_dll:$VERSION -f Worker/src/DLLWorker/Dockerfile .

    - name: push
      run: |
        docker push dockerhubaneo/armonik_worker_dll:$VERSION

  buildImagesCross:
    runs-on: ubuntu-latest
    needs:
      - versionning
      - buildWorkerEnd2End
    env:
      VERSION: ${{ needs.versionning.outputs.version }}
    steps:
    - name: Checkout
      uses: actions/checkout@v3
      with:
        ref: ${{ github.ref }}

    - name: Set up QEMU
      uses: docker/setup-qemu-action@v2

    - name: Set up Docker Buildx
      id: buildx
      uses: docker/setup-buildx-action@v2

    - name: login
      uses: docker/login-action@v2
      with:
        username: ${{ secrets.DOCKER_HUB_LOGIN }}
        password: ${{ secrets.DOCKER_HUB_TOKEN }}

    - name: platforms
      run: echo ${{ steps.buildx.outputs.platforms }}

    - name: Build and push
      uses: docker/build-push-action@3b5e8027fcad23fda98b2e3ac259d8d67585f671 # v4
      with:
        file: Worker/src/DLLWorker/Dockerfile
        context: .
        platforms: linux/arm64
        push: true
        tags: |
            dockerhubaneo/armonik_worker_dll:${{ needs.versionning.outputs.version }}-arm

    - name: Create multi-arch manifest
      run: docker buildx imagetools create dockerhubaneo/armonik_worker_dll:${VERSION} --tag dockerhubaneo/armonik_worker_dll:${VERSION} --append dockerhubaneo/armonik_worker_dll:${VERSION}-arm

  testEndToEnd:
    needs:
      - versionning
      - buildProjects
      - buildWorkerEnd2End
    strategy:
      fail-fast: false
      matrix:
        tls: [true, false]
        mtls: [true, false]
        sslvalidation : [enable, disable]
        useca : [true, false]
        exclude: 
          - sslvalidation : enable
            tls : false
          - tls: false
            mtls: true
          - useca: true 
            sslvalidation : disable
    name: "End2End tls:${{ matrix.tls }} mtls:${{ matrix.mtls }} val:${{ matrix.sslvalidation }} ca:${{ matrix.useca }}"
    runs-on: ubuntu-latest
    steps:
      - name: Checkout
        uses: actions/checkout@v3
        with:
          ref: ${{ github.ref }}

      - name: Install Dependencies
        uses: aneoconsulting/ArmoniK.Action.Deploy/dependencies@main
        with:
           docker: true
           terraform: true
           k3s: true
           aws: true

      - name: Checkout Infra
        uses: actions/checkout@v3
        with:
          repository: aneoconsulting/ArmoniK
          path: infra

      - id: deploy
        name: Deploy
        uses: aneoconsulting/ArmoniK.Action.Deploy/deploy@main
        with:
          working-directory: ${{ github.workspace }}/infra
          type: localhost
          tls: ${{ matrix.tls }}
          mtls: ${{ matrix.mtls }}
          ext-csharp-version: ${{ needs.versionning.outputs.version }}
<<<<<<< HEAD
          core-version: 0.15.1-jgaddmissingerrorhandling.17.b0e7d89a
=======
          core-version: 0.15.0
>>>>>>> 01a7a706

      - name: Setup hosts file
        run : echo -e "$(kubectl get svc ingress -n armonik -o jsonpath={.status.loadBalancer.ingress[0].ip})\tarmonik.local" | sudo tee -a /etc/hosts

      - name: Add CA to store
        if: ${{ (matrix.sslvalidation == 'enable') && (matrix.useca == false) }}
        run: |
         sudo apt install ca-certificates
         sudo mkdir -p /usr/local/share/ca-certificates/
         sudo cp ${{ steps.deploy.outputs.generated-folder }}/certificates/ingress/ca.crt /usr/local/share/ca-certificates/ca.crt
         sudo update-ca-certificates

      - name: Build and deploy EndToEnd.Tests
        timeout-minutes: 15
        run: |
         cd Tests
         mkdir -p ${HOME}/data
         bash -x ./endToEndTests.sh -b -d
         cd -
      
      - name: Run tests
        timeout-minutes: 18
        run: |
         set -ex
         kubectl get svc -n armonik -o wide
         export CPPort=$(kubectl get svc ingress -n armonik -o custom-columns="PORT:.spec.ports[1].port" --no-headers=true)
         if [ "${{ matrix.tls }}" = "true" ]; then
          export Grpc__Endpoint=https://armonik.local:$CPPort
         else
          export Grpc__Endpoint=http://armonik.local:$CPPort
         fi
         export Grpc__SSLValidation=${{ matrix.sslvalidation }}
         if [ "${{ matrix.useca }}" = "true" ]; then
          export Grpc__CaCert="${{ steps.deploy.outputs.generated-folder }}/certificates/ingress/ca.crt"
         fi
         if [ "${{ matrix.mtls }}" = "true" ]; then
          export Grpc__ClientP12="${{ steps.deploy.outputs.generated-folder }}/certificates/ingress/client.submitter.p12"
         fi
         dotnet test --runtime linux-x64 -f net6.0 --logger "trx;LogFileName=test-results.trx" -p:RunAnalyzers=false -p:WarningLevel=0
         
      - name: Test Report
        uses: dorny/test-reporter@v1
        if: success() || failure()
        with:
          name: "IntegrationTests tls:${{ matrix.tls }} mtls:${{ matrix.mtls }} val:${{ matrix.sslvalidation }} ca:${{ matrix.useca }}"
          path: ./Tests/ArmoniK.EndToEndTests/ArmoniK.EndToEndTests.Client/TestResults/test-results.trx
          reporter: dotnet-trx
          
      - name: Show logs
        if: always()
        env:
          AWS_ACCESS_KEY_ID: ${{ secrets.AWS_ACCESS_KEY_ID }}
          AWS_SECRET_ACCESS_KEY: ${{ secrets.AWS_SECRET_ACCESS_KEY }}
          AWS_DEFAULT_REGION: us-east-1
          AWS_DEFAULT_OUTPUT: json
        run: |
          set -e
          cd infra
          mkdir -p end2end/infra/generated \
            end2end/infra/tfstates \
            end2end/app  
          if [ -e infrastructure/quick-deploy/localhost/all-in-one/generated/armonik-output.json ] ; then
           cp infrastructure/quick-deploy/localhost/all-in-one/generated/armonik-output.json end2end/infra/generated
          fi
          cp infrastructure/quick-deploy/localhost/all-in-one/generated/terraform.tfstate end2end/infra/tfstates
          sudo cp -rL /var/log/pods/armonik_* end2end/app
          sudo chown $USER -R end2end
          tar -czf end2end-${{ matrix.tls }}-${{ matrix.mtls }}-${{ matrix.sslvalidation }}-${{ matrix.useca }}.tar.gz end2end
          aws s3 cp end2end-${{ matrix.tls }}-${{ matrix.mtls }}-${{ matrix.sslvalidation }}-${{ matrix.useca }}.tar.gz s3://${{ secrets.AWS_LOG_BUCKET_NAME }}/extcsharp-pipeline/${{ github.run_number }}/${{ github.run_attempt }}/end2end-${{ matrix.tls }}-${{ matrix.mtls }}-${{ matrix.sslvalidation }}-${{ matrix.useca }}.tar.gz

      - name: 'Upload Artifact'
        uses: actions/upload-artifact@v3
        with:
          name: end2end-${{ matrix.tls }}-${{ matrix.mtls }}-${{ matrix.sslvalidation }}-${{ matrix.useca }}.tar.gz
          path: end2end-${{ matrix.tls }}-${{ matrix.mtls }}-${{ matrix.sslvalidation }}-${{ matrix.useca }}.tar.gz
          retention-days: 2
    
      - name: Destroy deployment
        if: success() || failure()
        uses: aneoconsulting/ArmoniK.Action.Deploy/destroy@main
        with:
          working-directory: ${{ github.workspace }}/infra
          type: localhost


  test-container:
    runs-on: ubuntu-latest
    needs:
      - versionning
      - buildWorkerEnd2End
    env:
      VERSION: ${{ needs.versionning.outputs.version }}
    steps:
      - name: Checkout
        uses: actions/checkout@v3
        with:
          ref: ${{ github.ref }}

      - name: Install Dependencies
        uses: aneoconsulting/ArmoniK.Action.Deploy/dependencies@main
        with:
           docker: true
           terraform: true
           k3s: true
           aws: true

      - name: Checkout Infra
        uses: actions/checkout@v3
        with:
          repository: aneoconsulting/ArmoniK
          path: infra

      - name: Build Docker image
        run: |
          docker build -t test_image:latest --build-arg WORKER_DLL_IMAGE=dockerhubaneo/armonik_worker_dll:$VERSION -f Tests/ArmoniK.EndToEndTests/ArmoniK.EndToEndTests.Worker/Dockerfile .

      - name: Change version
        run: |
            cp tools/parameters.tfvars ${{ github.workspace }}/infra/infrastructure/quick-deploy/localhost/all-in-one/parameters.tfvars
            cat ${{ github.workspace }}/infra/versions.tfvars.json | jq --arg version "${{ needs.versionning.outputs.version }}" '.armonik_versions.extcsharp=$version | .armonik_images.extcsharp=["test_image"]' > .versions.tfvars.json
            mv .versions.tfvars.json ${{ github.workspace }}/infra/versions.tfvars.json

      - id: deploy
        name: Deploy
        uses: aneoconsulting/ArmoniK.Action.Deploy/deploy@main
        with:
          working-directory: ${{ github.workspace }}/infra
          type: localhost
          ext-csharp-version: ${{ needs.versionning.outputs.version }}
          core-version: 0.15.0

      - name: Run Test
        run: |
          cd Tests
          bash -x ./endToEndTests.sh

  canMerge:
    needs: 
      - testEndToEnd
      - format
    runs-on: ubuntu-latest
    steps:
      - name: Echo OK
        run: echo OK<|MERGE_RESOLUTION|>--- conflicted
+++ resolved
@@ -227,11 +227,7 @@
           tls: ${{ matrix.tls }}
           mtls: ${{ matrix.mtls }}
           ext-csharp-version: ${{ needs.versionning.outputs.version }}
-<<<<<<< HEAD
-          core-version: 0.15.1-jgaddmissingerrorhandling.17.b0e7d89a
-=======
           core-version: 0.15.0
->>>>>>> 01a7a706
 
       - name: Setup hosts file
         run : echo -e "$(kubectl get svc ingress -n armonik -o jsonpath={.status.loadBalancer.ingress[0].ip})\tarmonik.local" | sudo tee -a /etc/hosts
