--- conflicted
+++ resolved
@@ -53,7 +53,6 @@
     # find . -name "*.csproj" | xargs -I % echo dotnet build % -c Release
     - name: Build the package
       run: |
-<<<<<<< HEAD
         dotnet build ./Common/ArmoniK.DevelopmentKit.Common/ArmoniK.DevelopmentKit.Common.csproj -c Release
         dotnet build ./Common/StreamWrapper/src/ArmoniK.Extensions.Common.StreamWrapper.csproj -c Release
         dotnet build ./Common/StreamWrapper/tests/Client/ArmoniK.Extensions.Common.StreamWrapper.Tests.Client.csproj -c Release
@@ -61,23 +60,12 @@
         dotnet build ./Common/StreamWrapper/tests/Server/ArmoniK.Extensions.Common.StreamWrapper.Tests.Server.csproj -c Release
         dotnet build ./DataSynapseApi/ArmoniK.DevelopmentKit.GridServer/ArmoniK.DevelopmentKit.GridServer.csproj -c Release
         dotnet build ./DataSynapseApi/ArmoniK.DevelopmentKit.GridServer.Client/ArmoniK.DevelopmentKit.GridServer.Client.csproj -c Release
-        dotnet build ./DataSynapseApi/ArmoniK.DevelopmentKit.GridServer.Common/ArmoniK.DevelopmentKit.GridServer.Common.csproj -c Release
         dotnet build ./SymphonyApi/ArmoniK.DevelopmentKit.SymphonyApi/ArmoniK.DevelopmentKit.SymphonyApi.csproj -c Release
         dotnet build ./SymphonyApi/ArmoniK.DevelopmentKit.SymphonyApi.Client/ArmoniK.DevelopmentKit.SymphonyApi.Client.csproj -c Release
         dotnet build ./SymphonyApi/ArmoniK.DevelopmentKit.SymphonyApi.Tests/EndToEnd.Tests/ArmoniK.EndToEndTests.csproj -c Release
         dotnet build ./WorkerApi/ArmoniK.DevelopmentKit.WorkerApi/ArmoniK.DevelopmentKit.WorkerApi.csproj -c Release
         dotnet build ./WorkerApi/ArmoniK.DevelopmentKit.WorkerApi.Common/ArmoniK.DevelopmentKit.WorkerApi.Common.csproj -c Release
         dotnet build ./WorkerApi/tests/WorkerApiTests/WorkerApiTests.csproj -c Release
-=======
-        dotnet build -c Release ./Common/ArmoniK.DevelopmentKit.Common/ArmoniK.DevelopmentKit.Common.csproj
-        dotnet build -c Release ./DataSynapseApi/ArmoniK.DevelopmentKit.GridServer/ArmoniK.DevelopmentKit.GridServer.csproj
-        dotnet build -c Release ./DataSynapseApi/ArmoniK.DevelopmentKit.GridServer.Client/ArmoniK.DevelopmentKit.GridServer.Client.csproj
-        dotnet build -c Release ./SymphonyApi/ArmoniK.DevelopmentKit.SymphonyApi/ArmoniK.DevelopmentKit.SymphonyApi.csproj
-        dotnet build -c Release ./SymphonyApi/ArmoniK.DevelopmentKit.SymphonyApi.Client/ArmoniK.DevelopmentKit.SymphonyApi.Client.csproj
-        dotnet build -c Release ./WorkerApi/ArmoniK.DevelopmentKit.WorkerApi/ArmoniK.DevelopmentKit.WorkerApi.csproj
-        dotnet build -c Release ./WorkerApi/ArmoniK.DevelopmentKit.WorkerApi.Common/ArmoniK.DevelopmentKit.WorkerApi.Common.csproj
-        dotnet build -c Release ./WorkerApi/tests/WorkerApiTests/WorkerApiTests.csproj
->>>>>>> 5b453fe1
 
     # find . -name "*.csproj" | xargs -I % echo dotnet pack % -c Release -o /tmp/packages -p:PackageVersion=\$GENVERSION
     - name: Pack the package VERSION
