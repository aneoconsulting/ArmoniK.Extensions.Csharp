--- conflicted
+++ resolved
@@ -7,13 +7,8 @@
     <IsPackable>true</IsPackable>
   </PropertyGroup>
 
-<<<<<<< HEAD
- <ItemGroup>
-    <PackageReference Include="ArmoniK.Api.Worker" Version="3.9.0-edge.89.b9b77a3" />
-=======
   <ItemGroup>
-    <PackageReference Include="ArmoniK.Api.Worker" Version="3.8.1" />
->>>>>>> e4e26e69
+    <PackageReference Include="ArmoniK.Api.Worker" Version="3.9.0-edge.115.5d51a95" />
     <PackageReference Include="AWSSDK.S3" Version="3.7.9.65" />
     <PackageReference Include="AWSSDK.SecurityToken" Version="3.7.101.36" />
     <PackageReference Include="Microsoft.NETFramework.ReferenceAssemblies" Version="1.0.3" PrivateAssets="All" />
