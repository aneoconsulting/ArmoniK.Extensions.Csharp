--- conflicted
+++ resolved
@@ -2,25 +2,9 @@
 
   <PropertyGroup>
     <TargetFrameworks>net6.0</TargetFrameworks>
-<<<<<<< HEAD
-=======
     <GeneratePackageOnBuild>True</GeneratePackageOnBuild>
     <IsPackable>true</IsPackable>
->>>>>>> 2cc3e364
   </PropertyGroup>
-
-  <ItemGroup>
-    <None Remove="**\*.orig" />
-    <None Include="../../LICENSE" Pack="true" PackagePath="LICENSE.md" />
-    <None Include="../../armonik-logo.png" Pack="true" PackagePath="\" />
-    <None Include="../../README.md" Pack="true" PackagePath="\" />
-  </ItemGroup>
-  <ItemGroup>
-    <PackageReference Include="Microsoft.CodeAnalysis.NetAnalyzers" Version="6.0.0" PrivateAssets="All" />
-    <PackageReference Include="Microsoft.SourceLink.GitHub" PrivateAssets="All" Version="1.1.1" />
-  </ItemGroup>
-
-
 
   <PropertyGroup Condition=" '$(Configuration)' == 'Debug' ">
     <DebugType>Embedded</DebugType>
