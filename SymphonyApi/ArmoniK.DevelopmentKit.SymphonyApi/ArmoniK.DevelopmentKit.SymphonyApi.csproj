<Project Sdk="Microsoft.NET.Sdk">

  <PropertyGroup>
    <TargetFrameworks>net6.0</TargetFrameworks>
    <OutputType>Library</OutputType>
<<<<<<< HEAD
=======
    <GeneratePackageOnBuild>True</GeneratePackageOnBuild>
    <IsPackable>true</IsPackable>
>>>>>>> 2cc3e364
  </PropertyGroup>

  <ItemGroup>
    <PackageReference Include="Microsoft.NETFramework.ReferenceAssemblies" Version="1.0.3" PrivateAssets="All" />
    <PackageReference Include="Microsoft.VisualStudio.Azure.Containers.Tools.Targets" Version="1.17.0" />
  </ItemGroup>

  <ItemGroup>
    <ProjectReference Include="..\..\WorkerApi\ArmoniK.DevelopmentKit.WorkerApi.Common\ArmoniK.DevelopmentKit.WorkerApi.Common.csproj" />
  </ItemGroup>
  
  <Target Name="DeleteLocalCache" BeforeTargets="Pack">
    <RemoveDir Directories="$(NugetPackageRoot)/$(PackageId.ToLower())/" />
  </Target>
</Project><|MERGE_RESOLUTION|>--- conflicted
+++ resolved
@@ -3,11 +3,8 @@
   <PropertyGroup>
     <TargetFrameworks>net6.0</TargetFrameworks>
     <OutputType>Library</OutputType>
-<<<<<<< HEAD
-=======
     <GeneratePackageOnBuild>True</GeneratePackageOnBuild>
     <IsPackable>true</IsPackable>
->>>>>>> 2cc3e364
   </PropertyGroup>
 
   <ItemGroup>
