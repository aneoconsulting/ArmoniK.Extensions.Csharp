// This file is part of the ArmoniK project
//
// Copyright (C) ANEO, 2021-2022.
//   W. Kirschenmann   <wkirschenmann@aneo.fr>
//   J. Gurhem         <jgurhem@aneo.fr>
//   D. Dubuc          <ddubuc@aneo.fr>
//   L. Ziane Khodja   <lzianekhodja@aneo.fr>
//   F. Lemaitre       <flemaitre@aneo.fr>
//   S. Djebbar        <sdjebbar@aneo.fr>
//   J. Fonseca        <jfonseca@aneo.fr>
//
// Licensed under the Apache License, Version 2.0 (the "License");
// you may not use this file except in compliance with the License.
// You may obtain a copy of the License at
//
//     http://www.apache.org/licenses/LICENSE-2.0
//
// Unless required by applicable law or agreed to in writing, software
// distributed under the License is distributed on an "AS IS" BASIS,
// WITHOUT WARRANTIES OR CONDITIONS OF ANY KIND, either express or implied.
// See the License for the specific language governing permissions and
// limitations under the License.

using System;
using System.Collections.Generic;
using System.Linq;
using System.Threading;
using System.Threading.Tasks;

using ArmoniK.Api.Common.Utils;
using ArmoniK.Api.gRPC.V1;
using ArmoniK.DevelopmentKit.Client.Exceptions;
using ArmoniK.DevelopmentKit.Client.Factory;
using ArmoniK.DevelopmentKit.Client.Services.Common;
using ArmoniK.DevelopmentKit.Common;
using ArmoniK.DevelopmentKit.Common.Exceptions;

using JetBrains.Annotations;

using Microsoft.Extensions.Logging;

using TaskStatus = ArmoniK.Api.gRPC.V1.TaskStatus;

namespace ArmoniK.DevelopmentKit.Client.Services.Submitter;

/// <summary>
///   This class is instantiated by ServiceFactory and allows to execute task on ArmoniK
///   Grid.
/// </summary>
[MarkDownDoc]
public class Service : AbstractClientService
{
  // *** you need some mechanism to map types to fields
  private static readonly IDictionary<TaskStatus, ArmonikStatusCode> StatusCodesLookUp = new List<Tuple<TaskStatus, ArmonikStatusCode>>
                                                                                         {
                                                                                           Tuple.Create(TaskStatus.Submitted,
                                                                                                        ArmonikStatusCode.ResultNotReady),
                                                                                           Tuple.Create(TaskStatus.Timeout,
                                                                                                        ArmonikStatusCode.TaskTimeout),
                                                                                           Tuple.Create(TaskStatus.Canceled,
                                                                                                        ArmonikStatusCode.TaskCanceled),
                                                                                           Tuple.Create(TaskStatus.Canceling,
                                                                                                        ArmonikStatusCode.TaskCanceled),
                                                                                           Tuple.Create(TaskStatus.Error,
                                                                                                        ArmonikStatusCode.TaskFailed),
                                                                                           Tuple.Create(TaskStatus.Processing,
                                                                                                        ArmonikStatusCode.ResultNotReady),
                                                                                           Tuple.Create(TaskStatus.Dispatched,
                                                                                                        ArmonikStatusCode.ResultNotReady),
                                                                                           Tuple.Create(TaskStatus.Completed,
                                                                                                        ArmonikStatusCode.ResultReady),
                                                                                           Tuple.Create(TaskStatus.Creating,
                                                                                                        ArmonikStatusCode.ResultNotReady),
                                                                                           Tuple.Create(TaskStatus.Unspecified,
                                                                                                        ArmonikStatusCode.TaskFailed),
                                                                                           Tuple.Create(TaskStatus.Processed,
                                                                                                        ArmonikStatusCode.ResultReady),
                                                                                         }.ToDictionary(k => k.Item1,
                                                                                                        v => v.Item2);

  /// <summary>
  ///   The default constructor to open connection with the control plane
  ///   and create the session to ArmoniK
  /// </summary>
  /// <param name="properties">The properties containing TaskOptions and information to communicate with Control plane and </param>
  /// <param name="loggerFactory"></param>
  public Service(Properties                 properties,
                 [CanBeNull] ILoggerFactory loggerFactory = null)
    : base(properties,
           loggerFactory)
  {
    SessionServiceFactory = new SessionServiceFactory(LoggerFactory);

    SessionService = SessionServiceFactory.CreateSession(properties);

    ProtoSerializer = new ProtoSerializer();

    CancellationResultTaskSource = new CancellationTokenSource();

    HandlerResponse = Task.Run(ResultTask,
                               CancellationResultTaskSource.Token);

    Logger = LoggerFactory?.CreateLogger<Service>();
    Logger?.BeginPropertyScope(("SessionId", SessionService.SessionId),
                               ("Class", "Service"));
  }

  /// <summary>
  ///   Property Get the SessionId
  /// </summary>
  private SessionService SessionService { get; set; }

  [CanBeNull]
  private ILogger Logger { get; }

  private ProtoSerializer ProtoSerializer { get; }

  private SessionServiceFactory SessionServiceFactory { get; set; }

  private CancellationTokenSource CancellationResultTaskSource { get; }

  /// <summary>
  ///   The handler to send the response
  /// </summary>
  public Task HandlerResponse { get; set; }

  /// <summary>
  ///   The sessionId
  /// </summary>
  public string SessionId
    => SessionService?.SessionId.Id;

  /// <summary>
  ///   This function execute code locally with the same configuration as Armonik Grid execution
  ///   The method needs the Service to execute, the method name to call and arguments of method to pass
  /// </summary>
  /// <param name="service">The instance of object containing the method to call</param>
  /// <param name="methodName">The string name of the method</param>
  /// <param name="arguments">the array of object to pass as arguments for the method</param>
  /// <returns>Returns an object as result of the method call</returns>
  /// <exception cref="WorkerApiException"></exception>
  [CanBeNull]
  public ServiceResult LocalExecute(object   service,
                                    string   methodName,
                                    object[] arguments)
  {
    var methodInfo = service.GetType()
                            .GetMethod(methodName);

    if (methodInfo == null)
    {
      throw new InvalidOperationException($"MethodName [{methodName}] was not found");
    }

    var result = methodInfo.Invoke(service,
                                   arguments);

    return new ServiceResult
           {
             TaskId = Guid.NewGuid()
                          .ToString(),
             Result = result,
           };
  }

  /// <summary>
  ///   This method is used to execute task and waiting after the result.
  ///   the method will return the result of the execution until the grid returns the task result
  /// </summary>
  /// <param name="methodName">The string name of the method</param>
  /// <param name="arguments">the array of object to pass as arguments for the method</param>
  /// <returns>Returns a tuple with the taskId string and an object as result of the method call</returns>
  public ServiceResult Execute(string   methodName,
                               object[] arguments)
  {
    ArmonikPayload dataSynapsePayload = new()
                                        {
                                          ArmonikRequestType = ArmonikRequestType.Execute,
                                          MethodName         = methodName,
                                          ClientPayload      = ProtoSerializer.SerializeMessageObjectArray(arguments),
                                        };

    var taskId = SessionService.SubmitTask(dataSynapsePayload.Serialize());

    var result = ProtoSerializer.DeSerializeMessageObjectArray(SessionService.GetResult(taskId));

    return new ServiceResult
           {
             TaskId = taskId,
             Result = result?[0],
           };
  }

  /// <summary>
  ///   This method is used to execute task and waiting after the result.
  ///   the method will return the result of the execution until the grid returns the task result
  /// </summary>
  /// <param name="methodName">The string name of the method</param>
  /// <param name="dataArg">the array of byte to pass as argument for the methodName(byte[] dataArg)</param>
  /// <returns>Returns a tuple with the taskId string and an object as result of the method call</returns>
  public ServiceResult Execute(string methodName,
                               byte[] dataArg)
  {
    ArmonikPayload dataSynapsePayload = new()
                                        {
                                          ArmonikRequestType  = ArmonikRequestType.Execute,
                                          MethodName          = methodName,
                                          ClientPayload       = dataArg,
                                          SerializedArguments = true,
                                        };

    var      taskId = "not-TaskId";
    object[] result;

    try
    {
      taskId = SessionService.SubmitTask(dataSynapsePayload.Serialize());

      result = ProtoSerializer.DeSerializeMessageObjectArray(SessionService.GetResult(taskId));
    }
    catch (Exception e)
    {
      var status = SessionService.GetTaskStatus(taskId);

      var details = "";

      if (status != TaskStatus.Completed)
      {
        var output = SessionService.GetTaskOutputInfo(taskId);
        details = output.TypeCase == Output.TypeOneofCase.Error
                    ? output.Error.Details
                    : e.Message + e.StackTrace;
      }

      throw new ServiceInvocationException(e is AggregateException
                                             ? e.InnerException
                                             : e,
                                           StatusCodesLookUp.Keys.Contains(status)
                                             ? StatusCodesLookUp[status]
                                             : ArmonikStatusCode.Unknown)
            {
              OutputDetails = details,
            };
    }

    return new ServiceResult
           {
             TaskId = taskId,
             Result = result?[0],
           };
  }

  /// <summary>
  ///   The function submit where all information are already ready to send with class ArmonikPayload
  /// </summary>
  /// <param name="payload">Th armonikPayload to pass with Function name and serialized arguments</param>
  /// <param name="handler">The handler callBack for Error and response</param>
  /// <returns>Return the taskId</returns>
  public string SubmitTask(ArmonikPayload            payload,
                           IServiceInvocationHandler handler)
    => SubmitTasks(new[]
                   {
                     payload,
                   },
                   handler)
      .Single();

<<<<<<< HEAD
  private void ResultTask()
=======
  private void ProxyTryGetResults(IEnumerable<string>                taskIds,
                                  Action<string, byte[]>             responseHandler,
                                  Action<string, TaskStatus, string> errorHandler,
                                  int                                chunkResultSize = 500)
>>>>>>> 071f392f
  {
    var waitInSeconds = new[]
                        {
                          10,
                          1000,
                          5000,
                          10000,
                          20000,
                          30000,
                        };
    var emptyFetch = 0;

    while (!(CancellationResultTaskSource.Token.IsCancellationRequested && ResultHandlerDictionary.IsEmpty))
    {
<<<<<<< HEAD
      try
=======
      foreach (var bucket in missing.ToList()
                                    .ToChunk(chunkResultSize))
>>>>>>> 071f392f
      {
        if (ResultHandlerDictionary.IsEmpty)
        {
          Thread.Sleep(100);
          continue;
        }

        var fetched = 0;

        foreach (var chunk in ResultHandlerDictionary.Keys.Batch(500))
        {
          var resultStatusCollection = SessionService.GetResultStatus(chunk);

          foreach (var resultStatusData in resultStatusCollection.IdsReady)
          {
            var taskId = resultStatusData.TaskId;
            fetched += 1;

            try
            {
              var byteResult = SessionService.TryGetResultAsync(new ResultRequest
                                                                {
                                                                  ResultId = resultStatusData.ResultId,
                                                                  Session  = SessionId,
                                                                },
                                                                CancellationToken.None)
                                             .Result;
              Logger?.LogTrace("Response handler for {taskId}",
                               resultStatusData.TaskId);

              var result = ProtoSerializer.DeSerializeMessageObjectArray(byteResult);
              ResultHandlerDictionary[taskId]
                .HandleResponse(result?[0],
                                taskId);
            }
            catch (Exception e)
            {
              Logger?.LogDebug(e,
                               "Response handler for {taskId} threw an exception, calling error handler",
                               resultStatusData.TaskId);

              var ex = e;

              if (e is AggregateException ae)
              {
                ex = ae.InnerExceptions.Count > 1
                       ? ae
                       : ae.InnerException;
              }

              try
              {
                ResultHandlerDictionary[taskId]
                  .HandleError(new ServiceInvocationException(ex,
                                                              ArmonikStatusCode.Unknown),
                               taskId);
              }
              catch (Exception e2)
              {
                Logger?.LogError(e2,
                                 "An exception was thrown while handling a previous exception in the result handler of {taskId}",
                                 taskId);
              }
            }
            finally
            {
              ResultHandlerDictionary.TryRemove(taskId,
                                                out _);
            }
          }

          foreach (var resultStatusData in resultStatusCollection.IdsResultError)
          {
            var taskId     = resultStatusData.TaskId;
            var details    = "";
            var taskStatus = TaskStatus.Unspecified;
            fetched += 1;

            try
            {
              taskStatus = SessionService.GetTaskStatus(resultStatusData.TaskId);
              if (!StatusCodesLookUp.TryGetValue(taskStatus,
                                                 out var statusCode))
              {
                statusCode = ArmonikStatusCode.Unknown;
              }

              switch (taskStatus)
              {
                case TaskStatus.Canceling:
                case TaskStatus.Canceled:
                  details = $"Task {resultStatusData.TaskId} was canceled";
                  break;
                default:
                  var outputInfo = SessionService.GetTaskOutputInfo(resultStatusData.TaskId);
                  details = outputInfo.TypeCase == Output.TypeOneofCase.Error
                              ? outputInfo.Error.Details
                              : "Result is in status : " + resultStatusData.Status + ", look for task in error in logs.";
                  break;
              }

              Logger?.LogDebug("Error handler for {taskId}, {taskStatus}: {details}",
                               resultStatusData.TaskId,
                               taskStatus,
                               details);
              ResultHandlerDictionary[resultStatusData.TaskId]
                .HandleError(new ServiceInvocationException(details,
                                                            statusCode),
                             resultStatusData.TaskId);
            }
            catch (Exception e)
            {
              Logger?.LogError(e,
                               "An error occured while handling a Task error {status}: {details}",
                               taskStatus,
                               details);
            }
            finally
            {
              ResultHandlerDictionary.TryRemove(taskId,
                                                out _);
            }
          }
        }

        Thread.Sleep(waitInSeconds[emptyFetch]);
        emptyFetch = fetched == 0
                       ? Math.Min(emptyFetch + 1,
                                  waitInSeconds.Length)
                       : 0;
      }
      catch (Exception e)
      {
        Logger?.LogError("An error occured while fetching results: {e}",
                         e);
      }
    }

    if (!ResultHandlerDictionary.IsEmpty)
    {
      Logger?.LogWarning("Results not processed : [{resultsNotProcessed}]",
                         string.Join(", ",
                                     ResultHandlerDictionary.Keys));
    }
  }


  /// <summary>
  ///   The function submit where all information are already ready to send with class ArmonikPayload
  /// </summary>
  /// <param name="payloads">Th armonikPayload to pass with Function name and serialized arguments</param>
  /// <param name="handler">The handler callBack for Error and response</param>
  /// <returns>Return the taskId</returns>
  public IEnumerable<string> SubmitTasks(IEnumerable<ArmonikPayload> payloads,
                                         IServiceInvocationHandler   handler)
  {
    var taskIds       = SessionService.SubmitTasks(payloads.Select(p => p.Serialize()));
    var submitTaskIds = taskIds as string[] ?? taskIds.ToArray();

    foreach (var taskId in submitTaskIds)
    {
      ResultHandlerDictionary[taskId] = handler;
    }

    return submitTaskIds;
  }

  /// <summary>
  ///   The method submit will execute task asynchronously on the server
  /// </summary>
  /// <param name="methodName">The name of the method inside the service</param>
  /// <param name="arguments">A list of object that can be passed in parameters of the function</param>
  /// <param name="handler">The handler callBack implemented as IServiceInvocationHandler to get response or result or error</param>
  /// <returns>Return the taskId string</returns>
  public string Submit(string                    methodName,
                       object[]                  arguments,
                       IServiceInvocationHandler handler)
  {
    ArmonikPayload payload = new()
                             {
                               ArmonikRequestType = ArmonikRequestType.Execute,
                               MethodName         = methodName,
                               ClientPayload      = ProtoSerializer.SerializeMessageObjectArray(arguments),
                             };

    return SubmitTasks(new[]
                       {
                         payload,
                       },
                       handler)
      .Single();
  }

  /// <summary>
  ///   The method submit with One serialized argument that will be already serialized for byte[] MethodName(byte[]
  ///   argument).
  /// </summary>
  /// <param name="methodName">The name of the method inside the service</param>
  /// <param name="argument">One serialized argument that will already serialize for MethodName.</param>
  /// <param name="handler">The handler callBack implemented as IServiceInvocationHandler to get response or result or error</param>
  /// <returns>Return the taskId string</returns>
  public string Submit(string                    methodName,
                       byte[]                    argument,
                       IServiceInvocationHandler handler)
  {
    ArmonikPayload payload = new()
                             {
                               ArmonikRequestType  = ArmonikRequestType.Execute,
                               MethodName          = methodName,
                               ClientPayload       = argument,
                               SerializedArguments = true,
                             };

    return SubmitTasks(new[]
                       {
                         payload,
                       },
                       handler)
      .Single();
  }

  /// <summary>
  ///   The method submit list of task with Enumerable list of arguments that will be serialized to each call of byte[]
  ///   MethodName(byte[] argument)
  /// </summary>
  /// <param name="methodName">The name of the method inside the service</param>
  /// <param name="arguments">A list of parameters that can be passed in parameters of the each call of function</param>
  /// <param name="handler">The handler callBack implemented as IServiceInvocationHandler to get response or result or error</param>
  /// <returns>Return the list of created taskIds</returns>
  public IEnumerable<string> Submit(string                    methodName,
                                    IEnumerable<object[]>     arguments,
                                    IServiceInvocationHandler handler)
  {
    var armonikPayloads = arguments.Select(args => new ArmonikPayload
                                                   {
                                                     ArmonikRequestType  = ArmonikRequestType.Execute,
                                                     MethodName          = methodName,
                                                     ClientPayload       = ProtoSerializer.SerializeMessageObjectArray(args),
                                                     SerializedArguments = false,
                                                   });


    return SubmitTasks(armonikPayloads,
                       handler);
  }

  /// <summary>
  ///   The method submit list of task with Enumerable list of serialized arguments that will be already serialized for
  ///   byte[] MethodName(byte[] argument).
  /// </summary>
  /// <param name="methodName">The name of the method inside the service</param>
  /// <param name="arguments">List of serialized arguments that will already serialize for MethodName.</param>
  /// <param name="handler">The handler callBack implemented as IServiceInvocationHandler to get response or result or error</param>
  /// <returns>Return the taskId string</returns>
  public IEnumerable<string> Submit(string                    methodName,
                                    IEnumerable<byte[]>       arguments,
                                    IServiceInvocationHandler handler)
  {
    var armonikPayloads = arguments.Select(args => new ArmonikPayload
                                                   {
                                                     ArmonikRequestType  = ArmonikRequestType.Execute,
                                                     MethodName          = methodName,
                                                     ClientPayload       = args,
                                                     SerializedArguments = true,
                                                   });

    return SubmitTasks(armonikPayloads,
                       handler);
  }

  /// <summary>Performs application-defined tasks associated with freeing, releasing, or resetting unmanaged resources.</summary>
  public override void Dispose()
  {
    CancellationResultTaskSource.Cancel();
    HandlerResponse?.Wait();
    HandlerResponse?.Dispose();

    SessionService        = null;
    SessionServiceFactory = null;
  }

  /// <summary>
  ///   The method to destroy the service and close the session
  /// </summary>
  public void Destroy()
    => Dispose();

  /// <summary>
  ///   Check if this service has been destroyed before that call
  /// </summary>
  /// <returns>Returns true if the service was destroyed previously</returns>
  public bool IsDestroyed()
  {
    if (SessionService == null || SessionServiceFactory == null)
    {
      return true;
    }

    return false;
  }

  /// <summary>
  ///   Class to return TaskId and the result
  /// </summary>
  public class ServiceResult
  {
    /// <summary>
    ///   The getter to return the taskId
    /// </summary>
    public string TaskId { get; set; }

    /// <summary>
    ///   The getter to return the result in object type format
    /// </summary>
    public object Result { get; set; }
  }
}<|MERGE_RESOLUTION|>--- conflicted
+++ resolved
@@ -265,14 +265,7 @@
                    handler)
       .Single();
 
-<<<<<<< HEAD
   private void ResultTask()
-=======
-  private void ProxyTryGetResults(IEnumerable<string>                taskIds,
-                                  Action<string, byte[]>             responseHandler,
-                                  Action<string, TaskStatus, string> errorHandler,
-                                  int                                chunkResultSize = 500)
->>>>>>> 071f392f
   {
     var waitInSeconds = new[]
                         {
@@ -287,12 +280,7 @@
 
     while (!(CancellationResultTaskSource.Token.IsCancellationRequested && ResultHandlerDictionary.IsEmpty))
     {
-<<<<<<< HEAD
       try
-=======
-      foreach (var bucket in missing.ToList()
-                                    .ToChunk(chunkResultSize))
->>>>>>> 071f392f
       {
         if (ResultHandlerDictionary.IsEmpty)
         {
@@ -302,7 +290,7 @@
 
         var fetched = 0;
 
-        foreach (var chunk in ResultHandlerDictionary.Keys.Batch(500))
+        foreach (var chunk in ResultHandlerDictionary.Keys.ToChunk(500))
         {
           var resultStatusCollection = SessionService.GetResultStatus(chunk);
 
