--- conflicted
+++ resolved
@@ -1,13 +1,10 @@
-<Project Sdk="Microsoft.NET.Sdk">
+﻿<Project Sdk="Microsoft.NET.Sdk">
 
   <PropertyGroup>
     <TargetFrameworks>net472;net48;net5.0;net6.0</TargetFrameworks>
     <OutputType>Library</OutputType>
-<<<<<<< HEAD
-=======
     <GeneratePackageOnBuild>True</GeneratePackageOnBuild>
     <IsPackable>true</IsPackable>
->>>>>>> 2cc3e364
   </PropertyGroup>
 
   <ItemGroup>
