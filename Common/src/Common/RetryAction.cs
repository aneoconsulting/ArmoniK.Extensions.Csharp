--- conflicted
+++ resolved
@@ -1,5 +1,4 @@
-<<<<<<< HEAD
-﻿// This file is part of the ArmoniK project
+// This file is part of the ArmoniK project
 // 
 // Copyright (C) ANEO, 2021-2023.All rights reserved.
 // 
@@ -15,8 +14,6 @@
 // See the License for the specific language governing permissions and
 // limitations under the License.
 
-=======
->>>>>>> 46cc8150
 using System;
 using System.Linq;
 using System.Threading;
