﻿// This file is part of the ArmoniK project
// 
// Copyright (C) ANEO, 2021-2022.
//   W. Kirschenmann   <wkirschenmann@aneo.fr>
//   J. Gurhem         <jgurhem@aneo.fr>
//   D. Dubuc          <ddubuc@aneo.fr>
//   L. Ziane Khodja   <lzianekhodja@aneo.fr>
//   F. Lemaitre       <flemaitre@aneo.fr>
//   S. Djebbar        <sdjebbar@aneo.fr>
//   J. Fonseca        <jfonseca@aneo.fr>
// 
// Licensed under the Apache License, Version 2.0 (the "License");
// you may not use this file except in compliance with the License.
// You may obtain a copy of the License at
// 
//     http://www.apache.org/licenses/LICENSE-2.0
// 
// Unless required by applicable law or agreed to in writing, software
// distributed under the License is distributed on an "AS IS" BASIS,
// WITHOUT WARRANTIES OR CONDITIONS OF ANY KIND, either express or implied.
// See the License for the specific language governing permissions and
// limitations under the License.

using ArmoniK.Api.gRPC.V1;
using ArmoniK.Extensions.Common.StreamWrapper.Client;

using Google.Protobuf;

using Microsoft.Extensions.Logging;

using System;
using System.Collections.Generic;
using System.Data;
using System.IO;
using System.Linq;
using System.Threading;
using System.Threading.Tasks;

using ArmoniK.DevelopmentKit.Common.Exceptions;
using ArmoniK.DevelopmentKit.Common.Status;

using Grpc.Core;

using JetBrains.Annotations;

using TaskStatus = ArmoniK.Api.gRPC.V1.TaskStatus;

namespace ArmoniK.DevelopmentKit.Common.Submitter
{
  /// <summary>
  /// Base Object for all Client submitter
  ///
  /// Need to pass the child object Class Type
  /// </summary>
  public class BaseClientSubmitter<T>
  {
    /// <summary>
    /// Base Object for all Client submitter
    /// </summary>
    /// <param name="loggerFactory">the logger factory to pass for root object</param>
    public BaseClientSubmitter(ILoggerFactory loggerFactory)
    {
      Logger = loggerFactory.CreateLogger<T>();
    }

    /// <summary>
    ///   Set or Get TaskOptions with inside MaxDuration, Priority, AppName, VersionName and AppNamespace
    /// </summary>
    public TaskOptions TaskOptions { get; set; }

    /// <summary>
    ///   Get SessionId object stored during the call of SubmitTask, SubmitSubTask,
    ///   SubmitSubTaskWithDependencies or WaitForCompletion, WaitForSubTaskCompletion or GetResults
    /// </summary>
    public Session SessionId { get; protected set; }


#pragma warning restore CS1591

    /// <summary>
    /// The logger to call the generate log in Seq
    /// </summary>

    protected ILogger<T> Logger { get; set; }

    /// <summary>
    /// The submitter and receiver Service to submit, wait and get the result
    /// </summary>
    protected Api.gRPC.V1.Submitter.SubmitterClient ControlPlaneService { get; set; }


    /// <summary>
    /// Check if any error occurred during the result retrieving 
    /// </summary>
    /// <param name="taskId">the taskId to check</param>
    [UsedImplicitly]
    public void HealthCheckResult(string taskId)
    {
      var resultRequest = new ResultRequest
      {
        Key     = taskId,
        Session = SessionId.Id,
      };

      WaitForTaskCompletion(taskId);

      Retry.WhileException(5,
                           200,
                           () =>
                           {
                             var taskOutput = ControlPlaneService.TryGetTaskOutput(resultRequest);

                             switch (taskOutput.TypeCase)
                             {
                               case Output.TypeOneofCase.None:
                                 Logger.LogError($"Issue retrieving result of task : {taskId} from session {SessionId.Id}");
                                 throw new Exception("Issue with Server !");
                               case Output.TypeOneofCase.Ok:
                                 break;
                               case Output.TypeOneofCase.Error:
                                 throw new Exception($"HealthCheck result: Task in Error - {taskId}\nMessage :\n[{taskOutput.Error.Details}]");
                               default:
                                 throw new ArgumentOutOfRangeException();
                             }
                           },
                           true,
<<<<<<< HEAD
                           typeof(IOException), typeof(RpcException));
    }

    /// <summary>
    /// Returns the status of the task
    /// </summary>
    /// <param name="taskId">The taskId of the task</param>
    /// <returns></returns>
    public TaskStatus GetTaskStatus(string taskId)
    {
      var status = GetTaskStatues(taskId).First();

      return status.Item2;
=======
                           typeof(IOException),
                           typeof(RpcException));
>>>>>>> 6c7bf8b2
    }

    /// <summary>
    /// Returns the list status of the tasks
    /// </summary>
    /// <param name="taskIds">The list of taskIds</param>
    /// <returns></returns>
    public IEnumerable<Tuple<string, TaskStatus>> GetTaskStatues(params string[] taskIds)
    {
      return ControlPlaneService.GetTaskStatus(new()
      {
        TaskId =
        {
          taskIds,
        },
      }).IdStatus.Select(x=> Tuple.Create(x.TaskId, x.Status));
    }

    /// <summary>
    /// Return the taskOutput when error occured
    /// </summary>
    /// <param name="taskId"></param>
    /// <returns></returns>
    public Output GetTaskOutputInfo(string taskId)
    {
      return ControlPlaneService.TryGetTaskOutput(new ResultRequest()
      {
        Key     = taskId,
        Session = SessionId.Id
      });
    }


    /// <summary>
    ///   The method to submit several tasks with dependencies tasks. This task will wait for
    ///   to start until all dependencies are completed successfully
    /// </summary>
    /// <param name="payloadsWithDependencies">A list of Tuple(taskId, Payload) in dependence of those created tasks</param>
    /// <returns>return a list of taskIds of the created tasks </returns>
    [UsedImplicitly]
    public IEnumerable<string> SubmitTasksWithDependencies(IEnumerable<Tuple<byte[], IList<string>>> payloadsWithDependencies)
    {
      var tuples = payloadsWithDependencies as Tuple<byte[], IList<string>>[] ?? payloadsWithDependencies.ToArray();


      //ReTriggerBuffer();

      var payloadsWithTaskIdAndDependencies = tuples.Select(payload =>
      {
        var taskId = Guid.NewGuid().ToString();
        return Tuple.Create(Tuple.Create(taskId,
                                         payload.Item1),
                            payload.Item2);
      }).ToArray();


      //foreach (var payload in payloadsWithTaskIdAndDependencies)
      //  bufferPayloads.Post(payload);

      //return payloadsWithTaskIdAndDependencies.Select(p => p.Item1.Item1).ToList();
      return SubmitTasksWithDependencies(payloadsWithTaskIdAndDependencies);
    }

    /// <summary>
    ///   The method to submit several tasks with dependencies tasks. This task will wait for
    ///   to start until all dependencies are completed successfully
    /// </summary>
    /// <param name="payloadsWithDependencies">A list of Tuple(taskId, Payload) in dependence of those created tasks</param>
    /// <returns>return a list of taskIds of the created tasks </returns>
    [UsedImplicitly]
    public IEnumerable<string> SubmitTasksWithDependencies(IEnumerable<Tuple<Tuple<string, byte[]>, IList<string>>> payloadsWithDependencies)
    {
      using var _                = Logger.LogFunction();
      var       withDependencies = payloadsWithDependencies as Tuple<Tuple<string, byte[]>, IList<string>>[] ?? payloadsWithDependencies.ToArray();
      Logger.LogDebug("payload with dependencies {len}",
                      withDependencies.Count());
      var taskCreated = new List<string>();

      withDependencies.Batch(1000).ToList().ForEach(tup =>
      {
        var taskRequests = new List<TaskRequest>();
        foreach (var (payload, dependencies) in tup)
        {
          var taskId = payload.Item1;
          taskCreated.Add(taskId);

          Logger.LogDebug("Create task {task}",
                          taskId);
          var taskRequest = new TaskRequest
          {
            Id      = taskId,
            Payload = ByteString.CopyFrom(payload.Item2),

            ExpectedOutputKeys =
            {
              taskId,
            },
          };

          if (dependencies != null && dependencies.Count != 0)
          {
            taskRequest.DataDependencies.AddRange(dependencies);

            Logger.LogDebug("Dependencies : {dep}",
                            string.Join(", ",
                                        dependencies.Select(item => item.ToString())));
          }

          taskRequests.Add(taskRequest);
        }

        var createTaskReply = ControlPlaneService.CreateTasksAsync(SessionId.Id,
                                                                   TaskOptions,
                                                                   taskRequests).Result;
        switch (createTaskReply.DataCase)
        {
          case CreateTaskReply.DataOneofCase.NonSuccessfullIds:
            throw new Exception($"NonSuccessFullIds : {createTaskReply.NonSuccessfullIds}");
          case CreateTaskReply.DataOneofCase.None:
            throw new Exception("Issue with Server !");
          case CreateTaskReply.DataOneofCase.Successfull:
            break;
          default:
            throw new ArgumentOutOfRangeException();
        }
      });

      Logger.LogDebug("Tasks created : {ids}",
                      taskCreated);

      return taskCreated;
    }

    /// <summary>
    ///   User method to wait for only the parent task from the client
    /// </summary>
    /// <param name="taskId">
    ///   The task taskId of the task to wait for
    /// </param>
    /// <param name="retry">Option variable to set the number of retry (Default: 5)</param>
    public void WaitForTaskCompletion(string taskId, int retry = 5)
    {
      using var _ = Logger.LogFunction(taskId);

      WaitForTasksCompletion(new[]
      {
        taskId
      });
    }


    /// <summary>
    ///   User method to wait for only the parent task from the client
    /// </summary>
    /// <param name="taskIds">List of taskIds
    /// </param>
    [UsedImplicitly]
    public void WaitForTasksCompletion(IEnumerable<string> taskIds)
    {
      var ids = taskIds as string[] ?? taskIds.ToArray();
      using var _ = Logger.LogFunction(string.Join(", ",
                                                   ids));
      Retry.WhileException(5,
                           200,
                           () =>
                           {
                             var __ = ControlPlaneService.WaitForCompletion(new WaitRequest
                             {
                               Filter = new TaskFilter
                               {
                                 Task = new TaskFilter.Types.IdsRequest
                                 {
                                   Ids =
                                   {
                                     ids,
                                   },
                                 },
                               },
                               StopOnFirstTaskCancellation = true,
                               StopOnFirstTaskError        = true,
                             });
                           },
                           true,
                           typeof(IOException),
                           typeof(RpcException));
    }

    /// <summary>
    /// Get the result status of a list of taskId
    /// </summary>
    /// <param name="taskIds"></param>
    /// <param name="cancellationToken"></param>
    /// <returns>A ResultCollection sorted by Status Completed, Result in Error or missing</returns>
    public ResultStatusCollection GetResultStatus(IEnumerable<string> taskIds, CancellationToken cancellationToken = default)
    {
      var idStatus = Retry.WhileException(5,
                                          200,
                                          () =>
                                          {
                                            var resultStatusReply = ControlPlaneService.GetResultStatus(new GetResultStatusRequest()
                                            {
                                              ResultId =
                                              {
                                                taskIds,
                                              },
                                              SessionId = SessionId.Id,
                                            });
                                            return resultStatusReply.IdStatus.Select(x => Tuple.Create(x.ResultId,
                                                                                                       x.Status));
                                          },
                                          true,
                                          typeof(IOException),
                                          typeof(RpcException));


      var ids     = taskIds as string[] ?? taskIds.ToArray();
      var statusIds = idStatus as Tuple<string, ResultStatus>[] ?? idStatus.ToArray();

      var resultStatusList = new ResultStatusCollection()
      {
        IdsResultError = statusIds.Where(x => x.Item2 is ResultStatus.Aborted or ResultStatus.Unspecified),
        IdsError       = ids.Where(x => statusIds.All(rId => rId.Item1 != x)),
        IdsReady       = statusIds.Where(x => x.Item2 is ResultStatus.Completed),
        IdsNotReady    = statusIds.Where(x => x.Item2 is ResultStatus.Created),
      };

      return resultStatusList;
    }

    /// <summary>
    ///   Try to find the result of One task. If there no result, the function return byte[0]
    /// </summary>
    /// <param name="taskId">The task Id trying to get result</param>
    /// <param name="cancellationToken">The optional cancellationToken</param>
    /// <returns>Returns the result or byte[0] if there no result</returns>
    public byte[] GetResult(string taskId, CancellationToken cancellationToken = default)
    {
      using var _ = Logger.LogFunction(taskId);
      var resultRequest = new ResultRequest
      {
        Key     = taskId,
        Session = SessionId.Id,
      };

      byte[] res = null;

      HealthCheckResult(taskId);

      Retry.WhileException(5,
                           200,
                           () =>
                           {
                             var availabilityReply = ControlPlaneService.WaitForAvailability(resultRequest,
                                                                                             cancellationToken: cancellationToken);

                             switch (availabilityReply.TypeCase)
                             {
                               case AvailabilityReply.TypeOneofCase.None:
                                 throw new Exception("Issue with Server !");
                               case AvailabilityReply.TypeOneofCase.Ok:
                                 break;
                               case AvailabilityReply.TypeOneofCase.Error:
                                 throw new Exception($"Task in Error - {taskId}\nMessage :\n{string.Join("Inner message:\n", availabilityReply.Error.Error)}");
                               case AvailabilityReply.TypeOneofCase.NotCompletedTask:
                                 throw new DataException($"Task {taskId} was not yet completed");
                               default:
                                 throw new ArgumentOutOfRangeException();
                             }
                           },
                           true,
                           typeof(IOException),
                           typeof(RpcException));

      HealthCheckResult(taskId);


      res = TryGetResult(taskId,
                         cancellationToken: cancellationToken);

      if (res.Length != 0) return res;
      else
      {
        throw new ArgumentException($"Cannot retrieve result for taskId {taskId}");
      }
    }


    /// <summary>
    ///   Method to GetResults when the result is returned by a task
    /// </summary>
    /// <param name="taskIds">The Task Ids list of the tasks which the result is expected</param>
    /// <param name="cancellationToken">The optional cancellationToken</param>
    /// <returns>return a dictionary with key taskId and payload</returns>
    /// <exception cref="ArgumentNullException"></exception>
    /// <exception cref="ArgumentException"></exception>
    public IEnumerable<Tuple<string, byte[]>> GetResults(IEnumerable<string> taskIds, CancellationToken cancellationToken = default)
    {
      return taskIds.Select(id =>
      {
        var res = GetResult(id,
                            cancellationToken);

        return new Tuple<string, byte[]>(id,
                                         res);
      });
    }


    /// <summary>
    ///   Try to find the result of One task. If there no result, the function return byte[0]
    /// </summary>
    /// <param name="taskId">The task Id trying to get result</param>
    /// <param name="checkOutput"></param>
    /// <param name="cancellationToken">The optional cancellationToken</param>
    /// <returns>Returns the result or byte[0] if there no result or null if task is not yet ready</returns>
    [UsedImplicitly]
    public byte[] TryGetResult(string taskId, bool checkOutput = true, CancellationToken cancellationToken = default)
    {
      using var _ = Logger.LogFunction(taskId);
      var resultRequest = new ResultRequest
      {
        Key     = taskId,
        Session = SessionId.Id,
      };

      var resultReply = Retry.WhileException(5,
                                             200,
                                             () =>
                                             {
                                               Task<byte[]> response;
                                               try
                                               {
                                                 response = ControlPlaneService.TryGetResultAsync(resultRequest,
                                                                                                  cancellationToken);


                                                 if (response.Result != null && response.Result.Length != 0)
                                                   return response.Result;
                                               }
                                               catch (AggregateException ex)
                                               {
                                                 if (ex.InnerException is RpcException { StatusCode: StatusCode.NotFound })
                                                 {
                                                   return null;
                                                 }

                                                 throw;
                                               }

                                               if (!checkOutput) return response.Result;

                                               var taskOutput = ControlPlaneService.TryGetTaskOutput(resultRequest,
                                                                                                     cancellationToken: cancellationToken);
                                               if (taskOutput.Status != TaskStatus.Error)
                                                 return response.Result;

                                               switch (taskOutput.TypeCase)
                                               {
                                                 case Output.TypeOneofCase.None:
                                                 case Output.TypeOneofCase.Ok:
                                                   break;
                                                 case Output.TypeOneofCase.Error when !string.IsNullOrEmpty(taskOutput.Error.Details):
                                                   throw new Exception($"Task in Error - {taskId} : {taskOutput.Error.Details}");
                                               }

                                               return response.Result;
                                             },
                                             true,
                                             typeof(IOException),
                                             typeof(RpcException));

      return resultReply;
    }

    /// <summary>
    /// Try to get result of a list of taskIds 
    /// </summary>
    /// <param name="taskIds"></param>
    /// <returns>Returns an Enumerable pair of </returns>
    public IEnumerable<Tuple<string, byte[]>> TryGetResults(IEnumerable<string> taskIds)
    {
      var resultStatus = GetResultStatus(taskIds);

      if (!resultStatus.IdsReady.Any() && !resultStatus.IdsNotReady.Any()) 
      {
        if (resultStatus.IdsError.Any() || resultStatus.IdsResultError.Any())
        {
          var msg =
            $"The missing result is in error or canceled. Please check log for more information on Armonik grid server list of taskIds in Error : [ {string.Join(", ", resultStatus.IdsResultError.Select(x => x.Item1))}";

          if (resultStatus.IdsError.Any())
          {
            if (resultStatus.IdsResultError.Any())
              msg += ", ";

            msg += $"{string.Join(", ", resultStatus.IdsError)}";
          }

          msg += " ]";

          Logger.LogError(msg);

          throw new ClientResultsException(msg,
                                           (resultStatus.IdsError ?? Enumerable.Empty<string>()).Concat(resultStatus.IdsResultError.Select(x => x.Item1)));
        }

        //if (resultStatus.Canceled.Any())
        //{
        //  var msg =
        //    $"Tasks were canceled. Please check log for more information on Armonik grid server list of taskIds in Error : [ {string.Join(", ", resultStatus.Canceled.Select(x => x.Item1))} ]";

        //  Logger.LogWarning(msg);

        //  throw new ClientResultsException(msg,
        //                                   resultStatus.Canceled.Select(x => x.Item1));
        //}
      }


      return resultStatus.IdsReady.Select(pair =>
      {
        var (id, _) = pair;

        var res = TryGetResult(id,
                               false);
        return res == null ? null
          : new Tuple<string, byte[]>(id,
                                      res);
      }).ToList().Where(el => el != null);
    }
  }
}<|MERGE_RESOLUTION|>--- conflicted
+++ resolved
@@ -124,7 +124,6 @@
                              }
                            },
                            true,
-<<<<<<< HEAD
                            typeof(IOException), typeof(RpcException));
     }
 
@@ -138,10 +137,6 @@
       var status = GetTaskStatues(taskId).First();
 
       return status.Item2;
-=======
-                           typeof(IOException),
-                           typeof(RpcException));
->>>>>>> 6c7bf8b2
     }
 
     /// <summary>
