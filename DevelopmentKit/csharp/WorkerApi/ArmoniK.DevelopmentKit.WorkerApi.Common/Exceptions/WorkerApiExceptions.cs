<<<<<<< HEAD
﻿using System;
=======
﻿// This file is part of the ArmoniK project
// 
// Copyright (C) ANEO, 2021-2021. All rights reserved.
//   W. Kirschenmann   <wkirschenmann@aneo.fr>
//   J. Gurhem         <jgurhem@aneo.fr>
//   D. Dubuc          <ddubuc@aneo.fr>
//   L. Ziane Khodja   <lzianekhodja@aneo.fr>
//   F. Lemaitre       <flemaitre@aneo.fr>
//   S. Djebbar        <sdjebbar@aneo.fr>
// 
// This program is free software: you can redistribute it and/or modify
// it under the terms of the GNU Affero General Public License as published
// by the Free Software Foundation, either version 3 of the License, or
// (at your option) any later version.
// 
// This program is distributed in the hope that it will be useful,
// but WITHOUT ANY WARRANTY; without even the implied warranty of
// MERCHANTABILITY or FITNESS FOR A PARTICULAR PURPOSE.  See the
// GNU Affero General Public License for more details.
// 
// You should have received a copy of the GNU Affero General Public License
// along with this program.  If not, see <http://www.gnu.org/licenses/>.

using System;
using System.Collections.Generic;
using System.Linq;
using System.Text;
using System.Threading.Tasks;
>>>>>>> a4e4d208

namespace ArmoniK.DevelopmentKit.WorkerApi.Common.Exceptions
{
    public class WorkerApiException : Exception
    {
      public WorkerApiException()
      {

      }

      public WorkerApiException(string message)
      {
        message_ = message;
      }

      private readonly string message_ = "WorkerApi Exception during call function";

      public WorkerApiException(Exception e) : base(e.Message, e)
      {
        message_ = $"{message_} \ninnerEception message : {e.Message}";
      }

      public WorkerApiException(string message, ArgumentException e) : base(message,
                                                                            e)
      {
        message_ = message;
      }

        //Overriding the Message property
        public override string Message
      {
        get { return message_; }
      }
    }
}<|MERGE_RESOLUTION|>--- conflicted
+++ resolved
@@ -1,6 +1,3 @@
-<<<<<<< HEAD
-﻿using System;
-=======
 ﻿// This file is part of the ArmoniK project
 // 
 // Copyright (C) ANEO, 2021-2021. All rights reserved.
@@ -29,7 +26,6 @@
 using System.Linq;
 using System.Text;
 using System.Threading.Tasks;
->>>>>>> a4e4d208
 
 namespace ArmoniK.DevelopmentKit.WorkerApi.Common.Exceptions
 {
